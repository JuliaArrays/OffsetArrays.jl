--- conflicted
+++ resolved
@@ -403,7 +403,6 @@
     @test typeof(OffsetVector{Float64}(undef, -2:2)) == typeof(OffsetArray{Float64}(undef, -2:2))
 end
 
-<<<<<<< HEAD
 ####
 #### type defined for testing no_offset_view
 ####
@@ -440,7 +439,8 @@
     OB = OffsetArrays.no_offset_view(B)
     @test axes(OB, 1) == 1:4
     @test collect(OB) == 0:3
-=======
+end
+  
 @testset "no nesting" begin
     A = randn(2, 3)
     x = A[2, 2]
@@ -450,5 +450,4 @@
     @test eltype(O1) ≡ eltype(O2)
     O2[1, 1] = x + 1            # just a sanity check
     @test A[2, 2] == x + 1
->>>>>>> b06de670
 end