name = "OffsetArrays"
uuid = "6fe1bfb0-de20-5000-8ca7-80f57d26f881"
version = "1.12.10"

[deps]
Adapt = "79e6a3ab-5dfb-504d-930d-738a2a938a0e"

[compat]
<<<<<<< HEAD
Adapt = "2, 3"
Aqua = "0.8"
=======
Adapt = "2, 3, 4"
Aqua = "0.6"
>>>>>>> 9bc475eb
CatIndices = "0.2"
DelimitedFiles = "<0.0.1, 1"
DistributedArrays = "0.6"
Documenter = "0.27, 1"
EllipsisNotation = "1"
FillArrays = "0.11, 0.13, 1"
LinearAlgebra = "<0.0.1, 1"
StaticArrays = "1"
Test = "<0.0.1, 1"
julia = "0.7, 1"

[extras]
Aqua = "4c88cf16-eb10-579e-8560-4a9242c79595"
CatIndices = "aafaddc9-749c-510e-ac4f-586e18779b91"
DelimitedFiles = "8bb1440f-4735-579b-a4ab-409b98df4dab"
DistributedArrays = "aaf54ef3-cdf8-58ed-94cc-d582ad619b94"
Documenter = "e30172f5-a6a5-5a46-863b-614d45cd2de4"
EllipsisNotation = "da5c29d0-fa7d-589e-88eb-ea29b0a81949"
FillArrays = "1a297f60-69ca-5386-bcde-b61e274b549b"
LinearAlgebra = "37e2e46d-f89d-539d-b4ee-838fcccc9c8e"
StaticArrays = "90137ffa-7385-5640-81b9-e52037218182"
Test = "8dfed614-e22c-5e08-85e1-65c5234f0b40"

[targets]
test = ["Aqua", "CatIndices", "DistributedArrays", "DelimitedFiles", "Documenter", "Test", "LinearAlgebra", "EllipsisNotation", "StaticArrays", "FillArrays"]<|MERGE_RESOLUTION|>--- conflicted
+++ resolved
@@ -6,13 +6,8 @@
 Adapt = "79e6a3ab-5dfb-504d-930d-738a2a938a0e"
 
 [compat]
-<<<<<<< HEAD
-Adapt = "2, 3"
+Adapt = "2, 3, 4"
 Aqua = "0.8"
-=======
-Adapt = "2, 3, 4"
-Aqua = "0.6"
->>>>>>> 9bc475eb
 CatIndices = "0.2"
 DelimitedFiles = "<0.0.1, 1"
 DistributedArrays = "0.6"
